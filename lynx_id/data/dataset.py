import concurrent.futures
import time

import os
import random
from pathlib import Path

import cv2
import numpy as np
import pandas as pd
import torch
from PIL import Image
from PIL import ImageFile
from torch.utils.data import DataLoader
from torch.utils.data import Dataset
from tqdm import tqdm

from ..utils.split_dataset import complex_split_dataset
from .collate import collate_single

ImageFile.LOAD_TRUNCATED_IMAGES = True


class LynxDataset(Dataset):
    def __init__(self, dataset_csv: Path = None, countries=['all'], loader='pil', transform=None, augmentation=None,
                 mode='single', probabilities=[1 / 3, 1 / 3, 1 / 3], load_triplet_path=None, save_triplet_path=None,
<<<<<<< HEAD
                 model=None, device='auto', folder_path_images: Path = None, inference: bool = False, verbose=False):
        self.dataset_csv = dataset_csv
        self.folder_path_images = folder_path_images
        if self.dataset_csv:
            self.dataframe = pd.read_csv(dataset_csv)
        elif folder_path_images:
            self.dataframe = self.convert_folder_images_to_csv()
=======
                 model=None, device='auto', verbose=False):
        
        # Check if dataset_csv is a DataFrame
        if isinstance(dataset_csv, pd.DataFrame):
            self.dataframe = dataset_csv
        # Check if dataset_csv is a Path or string path, and load the CSV
        elif isinstance(dataset_csv, (Path, str)):
            self.dataset_csv = Path(dataset_csv)  # Ensure it's a Path object
            self.dataframe = pd.read_csv(self.dataset_csv)
        else:
            raise TypeError("dataset_csv must be a pandas DataFrame or a path to a CSV file")
            
>>>>>>> b27e5720
        self.countries = countries
        if self.countries:
            if 'all' not in self.countries:
                self.dataframe = self.dataframe[self.dataframe['country'].isin(self.countries)]
        self.has_filepath_no_bg = True if "filepath_no_bg" in self.dataframe.columns else False
        self.loader = loader
        self.transform = transform
        self.augmentation = augmentation
        self.mode = mode
        # Type of image to load (classic, bounding box, no background) with a given probability
        self.image_types = ["classic", "bbox", "no_bg"]
        self.probabilities = probabilities
        self.load_triplet_path = load_triplet_path
        self.save_triplet_path = save_triplet_path
        self.model = model
        self.inference = inference
        self.verbose = verbose

        self.sampling_strategy = "random"

        if device == 'auto':
            self.device = torch.device("cuda" if torch.cuda.is_available() else "cpu")
        else:
            self.device = torch.device(device)

        if self.mode == 'triplet':
            if self.load_triplet_path and os.path.exists(self.load_triplet_path):
                self.load_triplet_precompute()
            else:
                if self.model is None:
                    raise ValueError("A model must be provided for 'triplet' mode.")
                self.compute_embeddings_and_distances()
                if self.save_triplet_path:
                    self.save_triplet_precompute()

    def convert_folder_images_to_csv(self):
        filepaths = [os.path.join(self.folder_path_images, filename)
                     for filename in os.listdir(self.folder_path_images)]
        return pd.DataFrame({'filepath': filepaths})

    def save_triplet_precompute(self):
        # Convert PyTorch tensors to NumPy arrays before saving
        embeddings_np = self.embeddings.cpu().numpy()
        distance_matrix_np = self.distance_matrix.cpu().numpy()
        # lynx_ids = self.lynx_ids.numpy()
        np.savez(self.save_triplet_path, embeddings=embeddings_np, distance_matrix=distance_matrix_np,
                 lynx_ids=self.lynx_ids)

    def load_triplet_precompute(self):
        try:
            data = np.load(self.load_triplet_path)
            self.embeddings = torch.tensor(data['embeddings'])  # Defaults to CPU
            self.distance_matrix = torch.tensor(data['distance_matrix'])  # Defaults to CPU
            self.lynx_ids = list(data['lynx_ids'])
        except IOError:
            print(f"Error loading file: {self.load_triplet_path}. Check if the file exists and is not corrupted.")

    def compute_embeddings_and_distances(self):
        # Ensure model is on the right device
        self.model = self.model.to(self.device)
        # Ensure model is in evaluation mode
        self.model.eval()

        # Temporarily switch to 'single' mode for embedding computation
        original_mode = self.mode
        self.mode = 'single'

        # DataLoader with the custom collate function
        # Consider setting these values based on your system's capabilities
        # ADD AUTO BATCH, auto_numwork
        loader = DataLoader(self, batch_size=64, shuffle=False, num_workers=10, prefetch_factor=2,
                            collate_fn=collate_single)

        # List to store embeddings and lynx IDs
        all_embeddings = []
        all_lynx_ids = []

        # Iterate over the dataset using DataLoader        
        for batched_input_dict, batched_output_dict in tqdm(loader, desc="Processing images", disable=not self.verbose):
            # Access the batched images and lynx IDs
            batch_images = torch.stack(batched_input_dict['image']).to(
                self.device)  # Ensure data is on the same device as model
            batch_lynx_ids = batched_output_dict['lynx_id']

            # Compute embeddings
            with torch.no_grad():
                embeddings = self.model(batch_images)
                embeddings = embeddings.view(embeddings.size(0), -1)
                all_embeddings.append(embeddings.cpu())  # Move embeddings to CPU to conserve GPU memory

            # Collect lynx IDs
            all_lynx_ids.extend(batch_lynx_ids)

        # Concatenate all embeddings
        self.embeddings = torch.cat(all_embeddings, dim=0)
        # Compute the distance matrix
        self.distance_matrix = torch.cdist(self.embeddings, self.embeddings, p=2)
        self.lynx_ids = all_lynx_ids

        # Revert to the original mode
        self.mode = original_mode

    def load_image(self, filepath):
        # Ensure filepath is a string
        filepath = str(filepath)

        # Load the image using the specified loader
        if self.loader == 'opencv':
            img = cv2.imread(filepath)
            if img is None:
                raise ValueError(f"Image not found or corrupted at {filepath}")
            img = cv2.cvtColor(img, cv2.COLOR_BGR2RGB)
        elif self.loader == 'pil':
            img = Image.open(filepath)
            img = np.array(img.convert('RGB'))  # Convert to RGB
        else:
            raise ValueError("Unsupported loader. Choose 'pil' or 'opencv'.")
        return img

    def apply_transforms(self, img):
        # Apply transformations (e.g., resizing)
        if self.transform:
            img = self.transform(image=img)['image']
        # Apply augmentations
        if self.augmentation:
            img = self.augmentation(image=img)['image']
        return img

    def prepare_data(self, info):
        if self.has_filepath_no_bg:
            image_type_choice = random.choices(self.image_types, weights=self.probabilities)[0]
            filepath = info["filepath"] if image_type_choice != "no_bg" else info["filepath_no_bg"]
        else:
            image_type_choice = self.image_types[0]  # classic image
            filepath = info["filepath"]

        img = self.load_image(filepath)

        if image_type_choice == "bbox":
            bbox = info[['x', 'y', 'width', 'height']].values.tolist()
            x_min = bbox[0]
            y_min = bbox[1]
            x_max = bbox[0] + bbox[2]
            y_max = bbox[1] + bbox[3]

            img = img[int(y_min):int(y_max), int(x_min):int(x_max)]

        img = self.apply_transforms(img)

        if self.inference:
            input_dict = {
                'image': img,
            }
            output_dict = {}

        else:
            # Prepare the input and output dictionaries
            input_dict = {
                'image': img,
                'source': info["source"],
                'pattern': info["pattern"],
                'date': info["date"],
                'location': info["location"],
                'image_number': info["image_number"],
                'conf': info["conf"],
                'x': info["x"],
                'y': info["y"],
                'width': info["width"],
                'height': info["height"],
                'filepath': info["filepath"]
            }

            output_dict = {
                'lynx_id': info["lynx_id"]
            }

        return input_dict, output_dict

    def get_single_item(self, idx):
        image_info = self.dataframe.iloc[idx]
        input_dict, output_dict = self.prepare_data(image_info)
        return input_dict, output_dict

    def get_triplet_item_old(self, idx):
        anchor_info = self.dataframe.iloc[idx]
        anchor_input, anchor_output = self.prepare_data(anchor_info)

        # Corrected: Randomly select a positive sample
        positive_indices = [i for i in range(len(self.dataframe)) if
                            self.dataframe.iloc[i]['lynx_id'] == anchor_info['lynx_id'] and i != idx]
        positive_idx = random.choice(positive_indices) if positive_indices else idx
        positive_info = self.dataframe.iloc[positive_idx]
        positive_input, positive_output = self.prepare_data(positive_info)

        # Corrected: Randomly select a negative sample
        negative_indices = [i for i in range(len(self.dataframe)) if
                            self.dataframe.iloc[i]['lynx_id'] != anchor_info['lynx_id']]
        negative_idx = random.choice(negative_indices)
        negative_info = self.dataframe.iloc[negative_idx]
        negative_input, negative_output = self.prepare_data(negative_info)

        # Prepare nested dictionaries for anchor, positive, and negative
        data = {
            'anchor': {
                'input': anchor_input,
                'output': anchor_output
            },
            'positive': {
                'input': positive_input,
                'output': positive_output
            },
            'negative': {
                'input': negative_input,
                'output': negative_output
            }
        }

        return data

    def get_triplet_item_old(self, idx):
        anchor_info = self.dataframe.iloc[idx]
        anchor_input, anchor_output = self.prepare_data(anchor_info)

        # Implement different sampling strategies
        if self.sampling_strategy == 'random':
            positive_idx, negative_idx = self.random_sampling(anchor_info)
        if self.sampling_strategy == 'hard':
            # Assuming positive sampling remains random
            positive_idx = self.random_sampling(anchor_info, idx)[0]
            negative_idx = self.hard_sampling(anchor_info, idx)

        positive_info = self.dataframe.iloc[positive_idx]
        positive_input, positive_output = self.prepare_data(positive_info)

        negative_info = self.dataframe.iloc[negative_idx]
        negative_input, negative_output = self.prepare_data(negative_info)

        data = {
            'anchor': {'input': anchor_input, 'output': anchor_output},
            'positive': {'input': positive_input, 'output': positive_output},
            'negative': {'input': negative_input, 'output': negative_output}
        }

        return data

    def get_triplet_item(self, idx):
        if self.sampling_strategy == 'random':
            data = self.random_sampling(idx)
        elif self.sampling_strategy == 'hard':
            data = self.hard_sampling(idx)
        else:
            raise ValueError(f"Unknown sampling strategy: {self.sampling_strategy}")

        return data

    def random_sampling(self, anchor_idx):
        # Load anchor
        anchor_info = self.dataframe.iloc[anchor_idx]
        anchor_input, anchor_output = self.prepare_data(anchor_info)

        # Randomly select a positive sample
        positive_indices = [i for i in range(len(self.dataframe)) if
                            self.dataframe.iloc[i]['lynx_id'] == anchor_info['lynx_id'] and i != anchor_idx]
        positive_idx = random.choice(positive_indices) if positive_indices else anchor_idx
        positive_info = self.dataframe.iloc[positive_idx]
        positive_input, positive_output = self.prepare_data(positive_info)

        # Randomly select a negative sample
        negative_indices = [i for i in range(len(self.dataframe)) if
                            self.dataframe.iloc[i]['lynx_id'] != anchor_info['lynx_id']]
        negative_idx = random.choice(negative_indices)
        negative_info = self.dataframe.iloc[negative_idx]
        negative_input, negative_output = self.prepare_data(negative_info)

        if self.verbose:
            # Compute distances only if verbose mode is on
            anchor_embedding = self.embeddings[anchor_idx]
            distances = torch.norm(self.embeddings - anchor_embedding, dim=1)
            positive_distance = distances[positive_idx].item()
            negative_distance = distances[negative_idx].item()
            print(f"Random positive distance for anchor {anchor_idx}: {positive_distance}")
            print(f"Random negative distance for anchor {anchor_idx}: {negative_distance}")

        data = {
            'anchor': {'input': anchor_input, 'output': anchor_output},
            'positive': {'input': positive_input, 'output': positive_output},
            'negative': {'input': negative_input, 'output': negative_output}
        }
        return data

    def hard_sampling(self, anchor_idx):
        # Load anchor
        anchor_info = self.dataframe.iloc[anchor_idx]
        anchor_input, anchor_output = self.prepare_data(anchor_info)

        # Precomputed embeddings and lynx IDs should be available
        anchor_embedding = self.embeddings[anchor_idx]
        distances = torch.norm(self.embeddings - anchor_embedding, dim=1)  # L1 distance
        distances[anchor_idx] = float('inf')  # Ignore the anchor itself

        # Assuming positive sampling remains random
        positive_indices = self.dataframe.index[
            (self.dataframe['lynx_id'] == anchor_info['lynx_id']) & (self.dataframe.index != anchor_idx)].tolist()
        # hard_positive_idx = positive_indices[torch.argmax(positive_distances).item()]
        positive_idx = random.choice(positive_indices) if positive_indices else anchor_idx
        positive_info = self.dataframe.iloc[positive_idx]
        positive_input, positive_output = self.prepare_data(positive_info)

        # Find the hard negative
        negatives = [i for i, lynx_id in enumerate(self.lynx_ids) if lynx_id != anchor_info['lynx_id']]
        negative_distances = distances[negatives]
        hard_negative_idx = negatives[torch.argmin(negative_distances).item()]
        hard_negative_info = self.dataframe.iloc[hard_negative_idx]
        hard_negative_input, hard_negative_output = self.prepare_data(hard_negative_info)

        # Debugging: Print the distance of the hard negative if verbose mode is on
        if self.verbose:
            hard_negative_distance = negative_distances.min().item()
            print(f"Hard negative distance for anchor {anchor_idx}: {hard_negative_distance}")

        data = {
            'anchor': {'input': anchor_input, 'output': anchor_output},
            'positive': {'input': positive_input, 'output': positive_output},
            'negative': {'input': hard_negative_input, 'output': hard_negative_output}
        }

        return data

    def __getitem__(self, idx):
        if self.mode == 'single':
            return self.get_single_item(idx)
        elif self.mode == 'triplet':
            return self.get_triplet_item(idx)
        else:
            raise ValueError("Invalid mode. Choose 'single' or 'triplet'.")

    def __len__(self):
        return len(self.dataframe)


    def split(self, threshold=3, high_occurrence_ratios=(0.8, 0.1, 0.1), low_occurrence_ratios="same", unseen_ratio=0.2, random_seed=42):
        """
        Splits the dataset into train, validation, and test sets using an external function,
        and returns three LynxDataset instances for these splits.

        Parameters:
        - threshold: Minimum number of occurrences to be considered high occurrence.
        - high_occurrence_ratios: Tuple of ratios for splitting high occurrence 'lynx_id's into train, val, test.
        - low_occurrence_ratios: Tuple of ratios for splitting seen low occurrence 'lynx_id's into train, val, test, or "same" to use the same as high_occurrence_ratios.
        - unseen_ratio: Ratio for splitting low occurrence 'lynx_id's into seen and unseen.
        - random_seed: Seed for random operations to ensure reproducibility.
        """
        # Call the external complex_split_dataset function to perform the split
        train_df, val_df, test_df,_ = complex_split_dataset(self.dataframe, threshold=threshold, high_occurrence_ratios=high_occurrence_ratios, low_occurrence_ratios=low_occurrence_ratios, unseen_ratio=unseen_ratio, random_seed=random_seed)
        
        # Instantiate new LynxDataset objects for each split
        train_dataset = LynxDataset(train_df, countries=self.countries, loader=self.loader,
                                    transform=self.transform, augmentation=self.augmentation,
                                    mode=self.mode, probabilities=self.probabilities,
                                    load_triplet_path=self.load_triplet_path, save_triplet_path=self.save_triplet_path,
                                    model=self.model, device=self.device, verbose=self.verbose)
        
        val_dataset = LynxDataset(val_df, countries=self.countries, loader=self.loader,
                                  transform=self.transform, augmentation=self.augmentation,
                                  mode=self.mode, probabilities=self.probabilities,
                                  load_triplet_path=self.load_triplet_path, save_triplet_path=self.save_triplet_path,
                                  model=self.model, device=self.device, verbose=self.verbose)
        
        test_dataset = LynxDataset(test_df, countries=self.countries, loader=self.loader,
                                   transform=self.transform, augmentation=self.augmentation,
                                   mode=self.mode, probabilities=self.probabilities,
                                   load_triplet_path=self.load_triplet_path, save_triplet_path=self.save_triplet_path,
                                   model=self.model, device=self.device, verbose=self.verbose)
        
        return train_dataset, val_dataset, test_dataset<|MERGE_RESOLUTION|>--- conflicted
+++ resolved
@@ -24,32 +24,26 @@
 class LynxDataset(Dataset):
     def __init__(self, dataset_csv: Path = None, countries=['all'], loader='pil', transform=None, augmentation=None,
                  mode='single', probabilities=[1 / 3, 1 / 3, 1 / 3], load_triplet_path=None, save_triplet_path=None,
-<<<<<<< HEAD
                  model=None, device='auto', folder_path_images: Path = None, inference: bool = False, verbose=False):
+        self.inference = inference
         self.dataset_csv = dataset_csv
         self.folder_path_images = folder_path_images
-        if self.dataset_csv:
-            self.dataframe = pd.read_csv(dataset_csv)
-        elif folder_path_images:
-            self.dataframe = self.convert_folder_images_to_csv()
-=======
-                 model=None, device='auto', verbose=False):
-        
         # Check if dataset_csv is a DataFrame
-        if isinstance(dataset_csv, pd.DataFrame):
+        if isinstance(self.dataset_csv, pd.DataFrame):
             self.dataframe = dataset_csv
         # Check if dataset_csv is a Path or string path, and load the CSV
-        elif isinstance(dataset_csv, (Path, str)):
+        elif isinstance(self.dataset_csv, (Path, str)):
             self.dataset_csv = Path(dataset_csv)  # Ensure it's a Path object
             self.dataframe = pd.read_csv(self.dataset_csv)
+        elif self.dataset_csv is None and self.folder_path_images:
+            self.dataframe = self.convert_folder_images_to_csv()
+            self.inference = True
         else:
             raise TypeError("dataset_csv must be a pandas DataFrame or a path to a CSV file")
-            
->>>>>>> b27e5720
+
         self.countries = countries
-        if self.countries:
-            if 'all' not in self.countries:
-                self.dataframe = self.dataframe[self.dataframe['country'].isin(self.countries)]
+        if 'all' not in self.countries:
+            self.dataframe = self.dataframe[self.dataframe['country'].isin(self.countries)]
         self.has_filepath_no_bg = True if "filepath_no_bg" in self.dataframe.columns else False
         self.loader = loader
         self.transform = transform
@@ -61,7 +55,6 @@
         self.load_triplet_path = load_triplet_path
         self.save_triplet_path = save_triplet_path
         self.model = model
-        self.inference = inference
         self.verbose = verbose
 
         self.sampling_strategy = "random"
@@ -385,8 +378,8 @@
     def __len__(self):
         return len(self.dataframe)
 
-
-    def split(self, threshold=3, high_occurrence_ratios=(0.8, 0.1, 0.1), low_occurrence_ratios="same", unseen_ratio=0.2, random_seed=42):
+    def split(self, threshold=3, high_occurrence_ratios=(0.8, 0.1, 0.1), low_occurrence_ratios="same", unseen_ratio=0.2,
+              random_seed=42):
         """
         Splits the dataset into train, validation, and test sets using an external function,
         and returns three LynxDataset instances for these splits.
@@ -394,30 +387,34 @@
         Parameters:
         - threshold: Minimum number of occurrences to be considered high occurrence.
         - high_occurrence_ratios: Tuple of ratios for splitting high occurrence 'lynx_id's into train, val, test.
-        - low_occurrence_ratios: Tuple of ratios for splitting seen low occurrence 'lynx_id's into train, val, test, or "same" to use the same as high_occurrence_ratios.
+        - low_occurrence_ratios: Tuple of ratios for splitting seen low occurrence 'lynx_id's into train, val, test,
+        or "same" to use the same as high_occurrence_ratios.
         - unseen_ratio: Ratio for splitting low occurrence 'lynx_id's into seen and unseen.
         - random_seed: Seed for random operations to ensure reproducibility.
         """
         # Call the external complex_split_dataset function to perform the split
-        train_df, val_df, test_df,_ = complex_split_dataset(self.dataframe, threshold=threshold, high_occurrence_ratios=high_occurrence_ratios, low_occurrence_ratios=low_occurrence_ratios, unseen_ratio=unseen_ratio, random_seed=random_seed)
-        
+        train_df, val_df, test_df, _ = complex_split_dataset(self.dataframe, threshold=threshold,
+                                                             high_occurrence_ratios=high_occurrence_ratios,
+                                                             low_occurrence_ratios=low_occurrence_ratios,
+                                                             unseen_ratio=unseen_ratio, random_seed=random_seed)
+
         # Instantiate new LynxDataset objects for each split
         train_dataset = LynxDataset(train_df, countries=self.countries, loader=self.loader,
                                     transform=self.transform, augmentation=self.augmentation,
                                     mode=self.mode, probabilities=self.probabilities,
                                     load_triplet_path=self.load_triplet_path, save_triplet_path=self.save_triplet_path,
                                     model=self.model, device=self.device, verbose=self.verbose)
-        
+
         val_dataset = LynxDataset(val_df, countries=self.countries, loader=self.loader,
                                   transform=self.transform, augmentation=self.augmentation,
                                   mode=self.mode, probabilities=self.probabilities,
                                   load_triplet_path=self.load_triplet_path, save_triplet_path=self.save_triplet_path,
                                   model=self.model, device=self.device, verbose=self.verbose)
-        
+
         test_dataset = LynxDataset(test_df, countries=self.countries, loader=self.loader,
                                    transform=self.transform, augmentation=self.augmentation,
                                    mode=self.mode, probabilities=self.probabilities,
                                    load_triplet_path=self.load_triplet_path, save_triplet_path=self.save_triplet_path,
                                    model=self.model, device=self.device, verbose=self.verbose)
-        
+
         return train_dataset, val_dataset, test_dataset